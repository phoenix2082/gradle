--- conflicted
+++ resolved
@@ -30,11 +30,6 @@
 import org.gradle.api.internal.file.FileCollectionFactory
 import org.gradle.api.internal.file.FileLookup
 import org.gradle.api.internal.file.FileOperations
-<<<<<<< HEAD
-=======
-import org.gradle.api.internal.file.TemporaryFileProvider
-import org.gradle.api.internal.file.collections.DirectoryFileTreeFactory
->>>>>>> b4c09637
 import org.gradle.api.invocation.Gradle
 import org.gradle.api.logging.Logger
 import org.gradle.api.logging.Logging
@@ -42,15 +37,6 @@
 import org.gradle.api.plugins.ObjectConfigurationAction
 import org.gradle.api.resources.ResourceHandler
 import org.gradle.api.tasks.WorkResult
-<<<<<<< HEAD
-=======
-import org.gradle.internal.file.Deleter
-import org.gradle.internal.hash.FileHasher
-import org.gradle.internal.hash.StreamHasher
-import org.gradle.internal.nativeintegration.filesystem.FileSystem
-import org.gradle.internal.reflect.Instantiator
-import org.gradle.internal.resource.TextResourceLoader
->>>>>>> b4c09637
 import org.gradle.internal.service.ServiceRegistry
 import org.gradle.kotlin.dsl.resolver.KotlinBuildScriptDependenciesResolver
 import org.gradle.kotlin.dsl.support.KotlinScriptHost
@@ -444,25 +430,10 @@
 fun fileOperationsFor(services: ServiceRegistry, baseDir: File?): FileOperations {
     val fileLookup = services.get<FileLookup>()
     val fileResolver = baseDir?.let { fileLookup.getFileResolver(it) } ?: fileLookup.fileResolver
-<<<<<<< HEAD
-
+    val fileCollectionFactory = services.get<FileCollectionFactory>().withResolver(fileResolver)
     return DefaultFileOperations.createSimple(
         fileResolver,
-        DefaultFileCollectionFactory(fileResolver, null),
+        fileCollectionFactory,
         services
     )
-=======
-    val fileCollectionFactory = services.get<FileCollectionFactory>().withResolver(fileResolver)
-    return DefaultFileOperations(
-        fileResolver,
-        services.get<TemporaryFileProvider>(),
-        services.get<Instantiator>(),
-        services.get<DirectoryFileTreeFactory>(),
-        services.get<StreamHasher>(),
-        services.get<FileHasher>(),
-        services.get<TextResourceLoader>(),
-        fileCollectionFactory,
-        services.get<FileSystem>(),
-        services.get<Deleter>())
->>>>>>> b4c09637
 }