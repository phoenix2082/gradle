--- conflicted
+++ resolved
@@ -45,17 +45,6 @@
 The same functionality is also available on the `JacocoReport` task.
 Because of the duplication, `JacocoMerge` is now deprecated and scheduled for removal in Gradle 8.0.
 
-<<<<<<< HEAD
-[[dependency_substitutions_with]]
-=== Substitution.with replaced with Substitution.using
-
-<<resolution_rules#sec:dependency_substitution_rules, Dependency substitutions>> using `with` method have been deprecated
-and are replaced with `using` method that also allows chaining.
-For example, a dependency substitution rule `substitute(project(':a')).with(project(':b'))` should be replaced with
-`substitute(project(':a')).using(project(':b'))`.
-With chaining you can, for example, add a reason for a substitution like this:
-`substitute(project(':a')).using(project(':b')).because("a reason")`.
-=======
 [[configuring_custom_build_layout]]
 ==== Setting custom build layout
 
@@ -103,4 +92,13 @@
 }
 ```
 You can pass the `profile` system property to Gradle using `gradle -Dprofile=custom` to execute the code in the `custom` profile branch.
->>>>>>> 56c46667
+
+[[dependency_substitutions_with]]
+=== Substitution.with replaced with Substitution.using
+
+<<resolution_rules#sec:dependency_substitution_rules, Dependency substitutions>> using `with` method have been deprecated
+and are replaced with `using` method that also allows chaining.
+For example, a dependency substitution rule `substitute(project(':a')).with(project(':b'))` should be replaced with
+`substitute(project(':a')).using(project(':b'))`.
+With chaining you can, for example, add a reason for a substitution like this:
+`substitute(project(':a')).using(project(':b')).because("a reason")`.
